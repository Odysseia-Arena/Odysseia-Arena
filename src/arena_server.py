--- conflicted
+++ resolved
@@ -15,11 +15,8 @@
 from . import battle_cleaner
 from .logger_config import log_event, log_error, logger
 from . import file_watcher
-<<<<<<< HEAD
+from . import rating_updater
 from . import tier_manager
-=======
-from . import rating_updater
->>>>>>> 97420fa4
 
 # 初始化FastAPI应用
 app = FastAPI(title="创意写作大模型竞技场后端", version="1.0.0")
